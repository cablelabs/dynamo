# SPDX-FileCopyrightText: Copyright (c) 2025 NVIDIA CORPORATION & AFFILIATES. All rights reserved.
# SPDX-License-Identifier: Apache-2.0
#
# Licensed under the Apache License, Version 2.0 (the "License");
# you may not use this file except in compliance with the License.
# You may obtain a copy of the License at
#
# http://www.apache.org/licenses/LICENSE-2.0
#
# Unless required by applicable law or agreed to in writing, software
# distributed under the License is distributed on an "AS IS" BASIS,
# WITHOUT WARRANTIES OR CONDITIONS OF ANY KIND, either express or implied.
# See the License for the specific language governing permissions and
# limitations under the License.


import asyncio
import threading
from contextlib import asynccontextmanager
from dataclasses import dataclass
from queue import Queue
from typing import Any, Optional

from common.parser import LLMAPIConfig
from common.processor import ChatProcessor, CompletionsProcessor
from common.utils import ManagedThread
from tensorrt_llm._torch import LLM
from tensorrt_llm.logger import logger
from transformers import AutoTokenizer

from dynamo.llm import KvMetricsPublisher

from .kv_cache_event_publisher import KVCacheEventPublisher


class ChatProcessorMixin:
    def __init__(self, engine_config: LLMAPIConfig):
        self._engine_config = engine_config
        logger.info(f"Using LLM API config: {self._engine_config.to_dict()}")
<<<<<<< HEAD

=======
>>>>>>> b4281383
        # model name for chat processor
        self._model_name = self._engine_config.model_name
        logger.info(f"Set model name: {self._model_name}")

        # model for LLMAPI input
        self._model = self._model_name

        if self._engine_config.model_path:
            self._model = self._engine_config.model_path
            self._tokenizer = AutoTokenizer.from_pretrained(
                self._engine_config.model_path
            )
            logger.info(f"Using model from path: {self._engine_config.model_path}")
        else:
            self._tokenizer = AutoTokenizer.from_pretrained(
                self._engine_config.model_name
            )

        if self._engine_config.extra_args.get("tokenizer", None):
            self._tokenizer = AutoTokenizer.from_pretrained(
                self._engine_config.extra_args.get("tokenizer", None)
            )

        self.chat_processor = ChatProcessor(self._model_name, self._tokenizer)
        self.completions_processor = CompletionsProcessor(self._model_name)


@dataclass
class TensorrtLLMEngineConfig:
    namespace_str: str = "dynamo"
    component_str: str = "tensorrt-llm"
    engine_config: LLMAPIConfig = None
    worker_id: Optional[str] = None
    kv_metrics_publisher: Optional[KvMetricsPublisher] = None
    publish_stats: bool = False
    publish_kv_cache_events: bool = False


class BaseTensorrtLLMEngine(ChatProcessorMixin):
    def __init__(
        self,
        trt_llm_engine_config: TensorrtLLMEngineConfig,
    ):
        super().__init__(trt_llm_engine_config.engine_config)
        self._namespace_str = trt_llm_engine_config.namespace_str
        self._component_str = trt_llm_engine_config.component_str
        self._worker_id = trt_llm_engine_config.worker_id
        self._kv_metrics_publisher = trt_llm_engine_config.kv_metrics_publisher
        self._publish_stats = trt_llm_engine_config.publish_stats
        self._publish_kv_cache_events = trt_llm_engine_config.publish_kv_cache_events
        self._error_queue: Optional[Queue] = None

        self._init_engine()

    def _init_engine(self):
        logger.info("Initializing engine")
        # Run the engine in a separate thread running the AsyncIO event loop.
        self._llm_engine: Optional[Any] = None
        self._llm_engine_start_cv = threading.Condition()
        self._llm_engine_shutdown_event = asyncio.Event()
        self._event_thread = threading.Thread(
            target=asyncio.run, args=(self._run_llm_engine(),)
        )

        self.publish_kv_cache_events_thread = None
        self.publish_stats_thread = None

        self._event_thread.start()
        with self._llm_engine_start_cv:
            while self._llm_engine is None:
                self._llm_engine_start_cv.wait()

        # The 'threading.Thread()' will not raise the exception here should the engine
        # failed to start, so the exception is passed back via the engine variable.
        if isinstance(self._llm_engine, Exception):
            e = self._llm_engine
            logger.error(f"Failed to start engine: {e}")
            if self._event_thread is not None:
                self._event_thread.join()
                self._event_thread = None
            raise e

        self._error_queue = Queue()
        try:
            if self._publish_stats:
                self._init_publish_metrics_thread()

            if self._publish_kv_cache_events:
                self._init_publish_kv_cache_events_thread()
        except Exception as e:
            logger.error(f"Failed to initialize publish metrics threads: {e}")
            raise e

    def _init_publish_metrics_thread(self):
        # Need to publish stats once so that worker can be selected.
        # Publishing some dummy values...
        request_active_slots = 0
        request_total_slots = 4
        kv_active_block = 0
        kv_total_blocks = 4

        if self._kv_metrics_publisher is None:
            logger.error("KV metrics publisher not initialized!")
            return

        self._kv_metrics_publisher.publish(
            request_active_slots,
            request_total_slots,
            kv_active_block,
            kv_total_blocks,
        )

        # Prepare threads for publishing stats but don't start them yet.
        # TRTLLM needs to start generating tokens first before stats
        # can be retrieved.
        self.publish_stats_thread = ManagedThread(
            self.publish_stats_task,
            error_queue=self._error_queue,
            name="publish_stats_thread",
        )

    def _init_publish_kv_cache_events_thread(self):
        if self._worker_id is None:
            logger.error("Worker ID not initialized!")
            return

        # TODO: Use python bindings to publish kv cache events once they
        # are available.
        lib_path = "/opt/dynamo/bindings/lib/libdynamo_llm_capi.so"
        self._kv_cache_events_publisher = KVCacheEventPublisher(
            self._namespace_str, self._component_str, int(self._worker_id), lib_path
        )

        # Prepare threads for publishing kv cache events but don't start them yet.
        # TRTLLM needs to start generating tokens first before kv cache events
        # can be retrieved.
        self.publish_kv_cache_events_thread = ManagedThread(
            self.publish_kv_cache_events_task,
            error_queue=self._error_queue,
            name="publish_kv_cache_events_thread",
        )

    async def publish_stats_task(self):
        """
        Publish stats to the metrics publisher.
        """
        if self._llm_engine is None:
            logger.error("LLM engine not initialized!")
            return

        stats = self._llm_engine.get_stats_async(timeout=5)
        async for stat in stats:
            request_active_slots = stat["numActiveRequests"]
            request_total_slots = stat["maxNumActiveRequests"]
            kv_active_block = stat["kvCacheStats"]["usedNumBlocks"]
            kv_total_blocks = stat["kvCacheStats"]["maxNumBlocks"]
            if self._kv_metrics_publisher is None:
                logger.error("KV metrics publisher not initialized!")
                return False

            self._kv_metrics_publisher.publish(
                request_active_slots,
                request_total_slots,
                kv_active_block,
                kv_total_blocks,
            )
            logger.debug(
                f"Published stats: request_active_slots: {request_active_slots}, request_total_slots: {request_total_slots}, kv_active_block: {kv_active_block}, kv_total_blocks: {kv_total_blocks}"
            )

        return True

    async def publish_kv_cache_events_task(self):
        """
        Publish kv cache events to the events publisher.
        """
        if self._llm_engine is None:
            logger.error("LLM engine not initialized!")
            return

        events = self._llm_engine.get_kv_cache_events_async(timeout=5)
        async for event_list in events:
            for event in event_list:
                logger.debug(f"Received event from llmapi: {event}")
                id = event["event_id"]
                data = event["data"]
                if data["type"] == "stored":
                    parent_hash = data["parent_hash"]
                    token_ids = []
                    block_hashes = []
                    for block in data["blocks"]:
                        block_hash = block["block_hash"]
                        block_hashes.append(block_hash)
                        for token in block["tokens"]:
                            # TODO: How to handle token_extra_id?
                            token_ids.append(token["token_id"])
                    # Note: Currently data does not have lora_id.
                    # Using 0 as default value. If later data has
                    # lora_id, we need to verify if this is correct.
                    lora_id = data.get("lora_id", 0)
                    # Publish the stored event
                    self._kv_cache_events_publisher.stored_event(
                        id, parent_hash, block_hashes, token_ids, lora_id
                    )
                    logger.debug(
                        f"Published stored event: {id}, parent_hash: {parent_hash}, block_hashes: {block_hashes}, token_ids: {token_ids}"
                    )
                elif data["type"] == "removed":
                    # Publish the removed event
                    block_hashes = []
                    for block_hash in data["block_hashes"]:
                        block_hashes.append(block_hash)
                    self._kv_cache_events_publisher.removed_event(id, block_hashes)
                    logger.debug(
                        f"Published removed event: {id}, block_hashes: {block_hashes}"
                    )
        return True

    async def _run_llm_engine(self):
        # Counter to keep track of ongoing request counts.
        self._ongoing_request_count = 0

        @asynccontextmanager
        async def async_llm_wrapper():
            # Create LLM in a thread to avoid blocking
            loop = asyncio.get_running_loop()
            try:
                llm = await loop.run_in_executor(
                    None,
                    lambda: LLM(model=self._model, **self._engine_config.to_dict()),
                )
                yield llm
            finally:
                if "llm" in locals():
                    # Run shutdown in a thread to avoid blocking
                    await loop.run_in_executor(None, llm.shutdown)

        try:
            async with async_llm_wrapper() as engine:
                # Capture the engine event loop and make it visible to other threads.
                self._event_loop = asyncio.get_running_loop()

                # Signal the engine is started and make it visible to other threads.
                with self._llm_engine_start_cv:
                    self._llm_engine = engine
                    self._llm_engine_start_cv.notify_all()

                logger.info("Engine loaded and ready to serve...")

                # Wait for the engine shutdown signal.
                await self._llm_engine_shutdown_event.wait()

                # Stop the publishing threads
                if self.publish_stats_thread and self.publish_stats_thread.is_alive():
                    self.publish_stats_thread.stop()
                    self.publish_stats_thread.join()
                if (
                    self.publish_kv_cache_events_thread
                    and self.publish_kv_cache_events_thread.is_alive()
                ):
                    self.publish_kv_cache_events_thread.stop()
                    self.publish_kv_cache_events_thread.join()

                # Wait for the ongoing requests to complete.
                while self._ongoing_request_count > 0:
                    logger.info(
                        "Awaiting remaining {} requests".format(
                            self._ongoing_request_count
                        )
                    )
                    await asyncio.sleep(1)

                # Cancel all tasks in the event loop.
                for task in asyncio.all_tasks(loop=self._event_loop):
                    if task is not asyncio.current_task():
                        task.cancel()

        except Exception as e:
            # Signal and pass the exception back via the engine variable if the engine
            # failed to start. If the engine has started, re-raise the exception.
            with self._llm_engine_start_cv:
                if self._llm_engine is None:
                    self._llm_engine = e
                    self._llm_engine_start_cv.notify_all()
                    return
            raise e

        self._llm_engine = None
        logger.info("Shutdown complete")<|MERGE_RESOLUTION|>--- conflicted
+++ resolved
@@ -37,10 +37,6 @@
     def __init__(self, engine_config: LLMAPIConfig):
         self._engine_config = engine_config
         logger.info(f"Using LLM API config: {self._engine_config.to_dict()}")
-<<<<<<< HEAD
-
-=======
->>>>>>> b4281383
         # model name for chat processor
         self._model_name = self._engine_config.model_name
         logger.info(f"Set model name: {self._model_name}")
