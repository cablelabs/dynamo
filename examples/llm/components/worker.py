--- conflicted
+++ resolved
@@ -96,7 +96,6 @@
             self.engine_client = await self._engine_context.__aenter__()
         else:
             raise RuntimeError("Failed to initialize engine client")
-<<<<<<< HEAD
         self.engine_client.set_metrics_publisher(self.metrics_publisher)
         # Initially send dummy metrics to kick start,
         # vLLM will not update stat until forward pass is triggered
@@ -111,26 +110,6 @@
         )
         task = asyncio.create_task(self.create_metrics_publisher_endpoint())
         task.add_done_callback(lambda _: print("metrics publisher endpoint created"))
-=======
-        if self.engine_args.router == "kv":
-            assert self.engine_client is not None, "engine_client was not initialized"
-            self.engine_client.set_metrics_publisher(self.metrics_publisher)
-            # Initially send dummy metrics to kick start,
-            # vLLM will not update stat until forward pass is triggered
-            self.metrics_publisher.publish(
-                0,  # request_active_slots
-                1024,  # request_total_slots
-                0,  # kv_active_blocks
-                1024,  # kv_total_blocks
-                0,  # num_requests_waiting
-                0.0,  # gpu_cache_usage_perc
-                0.0,  # gpu_prefix_cache_hit_rate
-            )
-            task = asyncio.create_task(self.create_metrics_publisher_endpoint())
-            task.add_done_callback(
-                lambda _: logger.info("metrics publisher endpoint created")
-            )
->>>>>>> 6444e6b8
 
         runtime = dynamo_context["runtime"]
 
