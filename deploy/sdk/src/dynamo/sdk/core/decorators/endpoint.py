#  SPDX-FileCopyrightText: Copyright (c) 2025 NVIDIA CORPORATION & AFFILIATES. All rights reserved.
#  SPDX-License-Identifier: Apache-2.0
#  #
#  Licensed under the Apache License, Version 2.0 (the "License");
#  you may not use this file except in compliance with the License.
#  You may obtain a copy of the License at
#  #
#  http://www.apache.org/licenses/LICENSE-2.0
#  #
#  Unless required by applicable law or agreed to in writing, software
#  distributed under the License is distributed on an "AS IS" BASIS,
#  WITHOUT WARRANTIES OR CONDITIONS OF ANY KIND, either express or implied.
#  See the License for the specific language governing permissions and
#  limitations under the License.
#  Modifications Copyright (c) 2025 NVIDIA CORPORATION & AFFILIATES

import asyncio
from functools import wraps
import typing as t
from typing import Any, Callable, Dict, List, Optional, TypeVar, get_type_hints

from dynamo.runtime import DistributedRuntime
from dynamo.sdk.core.protocol.interface import (
    DynamoEndpointInterface,
    DynamoTransport,
    ServiceInterface,
)
import abc
T = TypeVar("T")

class DynamoEndpoint(DynamoEndpointInterface):
    """
    Base class for dynamo endpoints
    Dynamo endpoints are methods decorated with @endpoint.
    """

    def __init__(
        self,
        func: Callable,
        name: Optional[str] = None,
        transports: Optional[List[DynamoTransport]] = None,
        **kwargs,
    ):
        self.func = func
        self._name = name or func.__name__
        self._transports = transports or [DynamoTransport.DEFAULT]
        # Extract request type from hints
        hints = get_type_hints(func)
        args = list(hints.items())

        # Skip self/cls argument if present
        if args and args[0][0] in ("self", "cls"):
            args = args[1:]

        # Get request type from first arg if available
        self.request_type = args[0][1] if args else None
        wraps(func)(self)

        # Store additional metadata
        for key, value in kwargs.items():
            setattr(self, key, value)

    @property
    def name(self) -> str:
        return self._name

    async def __call__(self, *args: Any, **kwargs: Any) -> Any:
        return await self.func(*args, **kwargs)

    @property
    def transports(self) -> List[DynamoTransport]:
        return self._transports

# Decorator for abstract dynamo endpoints
def abstract_dynamo_endpoint(func: t.Callable) -> t.Callable:
    """Mark an abstract endpoint in an interface."""
    func.__is_abstract_dynamo__ = True
    return abc.abstractmethod(func)

<<<<<<< HEAD
# Decorator for concrete dynamo endpoints
def dynamo_endpoint(
=======
def endpoint(
>>>>>>> 6d9aac77
    name: Optional[str] = None,
    transports: Optional[List[DynamoTransport]] = None,
    **kwargs,
) -> Callable[[Callable], DynamoEndpoint]:
    """Decorator for dynamo endpoints."""

    def decorator(func: Callable) -> DynamoEndpoint:
        return DynamoEndpoint(func, name, transports, **kwargs)

    return decorator


def api(
    name: Optional[str] = None,
    **kwargs,
) -> Callable[[Callable], DynamoEndpoint]:
    """Decorator for dynamo endpoints."""

    def decorator(func: Callable) -> DynamoEndpoint:
        return DynamoEndpoint(func, name, transports=[DynamoTransport.HTTP], **kwargs)

    return decorator


class DynamoClient:
    """Client for calling Dynamo endpoints with streaming support"""

    def __init__(self, service: ServiceInterface[Any]):
        self._service = service
        self._endpoints = service.get_dynamo_endpoints()
        self._dynamo_clients: Dict[str, Any] = {}
        self._runtime = None

    def __getattr__(self, name: str) -> Any:
        if name not in self._endpoints:
            raise AttributeError(
                f"No Dynamo endpoint '{name}' found on service '{self._service.name}'. "
                f"Available endpoints: {list(self._endpoints.keys())}"
            )

        # For streaming endpoints, create/cache the stream function
        if name not in self._dynamo_clients:
            namespace, component_name = self._service.dynamo_address()

            # Create async generator function that directly yields from the stream
            async def get_stream(*args, **kwargs):
                if self._runtime is not None:
                    runtime = self._runtime
                else:
                    loop = asyncio.get_running_loop()
                    runtime = DistributedRuntime(loop, False)
                    self._runtime = runtime
                    # Use existing runtime if available
                try:
                    # TODO: bis - dont recreate the client every time
                    client = (
                        await runtime.namespace(namespace)
                        .component(component_name)
                        .endpoint(name)
                        .client()
                    )
                    # Directly yield items from the stream
                    stream = await client.generate(*args, **kwargs)
                    async for item in stream:
                        yield item.data()
                except Exception as e:
                    raise e

            self._dynamo_clients[name] = get_stream
        return self._dynamo_clients[name]<|MERGE_RESOLUTION|>--- conflicted
+++ resolved
@@ -77,12 +77,7 @@
     func.__is_abstract_dynamo__ = True
     return abc.abstractmethod(func)
 
-<<<<<<< HEAD
-# Decorator for concrete dynamo endpoints
-def dynamo_endpoint(
-=======
 def endpoint(
->>>>>>> 6d9aac77
     name: Optional[str] = None,
     transports: Optional[List[DynamoTransport]] = None,
     **kwargs,
